[package]
name = "diesel_tests"
version = "0.1.0"
authors = ["Sean Griffin <sean@seantheprogrammer.com>"]
license = "MIT OR Apache-2.0"
build = "build.rs"
autotests = false

[build-dependencies]
diesel = { path = "../diesel", default-features = false }
diesel_migrations = { version = "1.3.0" }
dotenv = ">=0.8, <0.11"

[dependencies]
assert_matches = "1.0.1"
chrono = { version = "0.4" }
diesel = { path = "../diesel", default-features = false, features = ["quickcheck", "chrono", "uuid", "serde_json", "network-address", "numeric", "with-deprecated"] }
diesel_infer_schema = { version = "1.3.0" }
diesel_migrations = { version = "1.3.0" }
dotenv = ">=0.8, <0.11"
quickcheck = { version = "0.4", features = ["unstable"] }
uuid = { version = ">=0.2.0, <0.7.0" }
serde_json = { version=">=0.9, <2.0" }
<<<<<<< HEAD
ipnetwork = "0.12.2"
bigdecimal = ">= 0.0.10, < 0.0.15"
=======
ipnetwork = ">=0.12.2, <0.14.0"
bigdecimal = ">= 0.0.10, < 0.0.13"
>>>>>>> 42d5b831

[features]
default = []
unstable = ["diesel/unstable"]
postgres = ["diesel/postgres", "diesel_infer_schema/postgres"]
sqlite = ["diesel/sqlite", "diesel_infer_schema/sqlite"]
mysql = ["diesel/mysql", "diesel_infer_schema/mysql"]

[[test]]
name = "integration_tests"
path = "tests/lib.rs"
harness = true

[[bench]]
name = "benchmarks"
path = "tests/bench.rs"
bench = true<|MERGE_RESOLUTION|>--- conflicted
+++ resolved
@@ -21,13 +21,8 @@
 quickcheck = { version = "0.4", features = ["unstable"] }
 uuid = { version = ">=0.2.0, <0.7.0" }
 serde_json = { version=">=0.9, <2.0" }
-<<<<<<< HEAD
-ipnetwork = "0.12.2"
+ipnetwork = ">=0.12.2, <0.14.0"
 bigdecimal = ">= 0.0.10, < 0.0.15"
-=======
-ipnetwork = ">=0.12.2, <0.14.0"
-bigdecimal = ">= 0.0.10, < 0.0.13"
->>>>>>> 42d5b831
 
 [features]
 default = []
